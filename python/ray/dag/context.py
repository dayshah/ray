from dataclasses import dataclass
import os
import threading
from typing import Optional
from ray.util.annotations import DeveloperAPI

# The context singleton on this process.
_default_context: "Optional[DAGContext]" = None
_context_lock = threading.Lock()

DEFAULT_SUBMIT_TIMEOUT_S = int(os.environ.get("RAY_CGRAPH_submit_timeout", 10))
DEFAULT_GET_TIMEOUT_S = int(os.environ.get("RAY_CGRAPH_get_timeout", 10))
DEFAULT_TEARDOWN_TIMEOUT_S = int(os.environ.get("RAY_CGRAPH_teardown_timeout", 30))
# Default buffer size is 1MB.
DEFAULT_BUFFER_SIZE_BYTES = int(os.environ.get("RAY_CGRAPH_buffer_size_bytes", 1e6))
# The default number of in-flight executions that can be submitted before consuming the
# output.
DEFAULT_MAX_INFLIGHT_EXECUTIONS = int(
    os.environ.get("RAY_CGRAPH_max_inflight_executions", 10)
)

DEFAULT_OVERLAP_GPU_COMMUNICATION = bool(
    os.environ.get("RAY_CGRAPH_overlap_gpu_communication", 0)
)


@DeveloperAPI
@dataclass
class DAGContext:
    """Global settings for Ray DAG.

    You can configure parameters in the DAGContext by setting the environment
    variables, `RAY_CGRAPH_<param>` (e.g., `RAY_CGRAPH_buffer_size_bytes`) or Python.

    Examples:
        >>> from ray.dag import DAGContext
        >>> DAGContext.get_current().buffer_size_bytes
        1000000
        >>> DAGContext.get_current().buffer_size_bytes = 500
        >>> DAGContext.get_current().buffer_size_bytes
        500

    Args:
        submit_timeout: The maximum time in seconds to wait for execute()
            calls.
        get_timeout: The maximum time in seconds to wait when retrieving
            a result from the DAG during `ray.get`. This should be set to a
            value higher than the expected time to execute the entire DAG.
        teardown_timeout: The maximum time in seconds to wait for the DAG to
            cleanly shut down.
        buffer_size_bytes: The initial buffer size in bytes for messages
            that can be passed between tasks in the DAG. The buffers will
            be automatically resized if larger messages are written to the
            channel.
<<<<<<< HEAD
        max_inflight_executions: The maximum number of in-flight executions
            that can be submitted before consuming the output.
=======
        asyncio_max_queue_size: The max queue size for the async execution.
            It is only used when enable_asyncio=True.
        max_buffered_results: The maximum number of execution results that
            are allowed to be buffered. Setting a higher value allows more
            DAGs to be executed before `ray.get()` must be called but also
            increases the memory usage. Note that if the number of ongoing
            executions is beyond the DAG capacity, the new execution would
            be blocked in the first place; therefore, this limit is only
            enforced when it is smaller than the DAG capacity.
        max_inflight_executions: The maximum number of in-flight executions that
            can be submitted via `execute` or `execute_async` before consuming
            the output using `ray.get()`. If the caller submits more executions,
            `RayCgraphCapacityExceeded` is raised.
>>>>>>> 8a52aa02
        overlap_gpu_communication: Whether to overlap GPU communication with
            computation during DAG execution. If True, the communication
            and computation can be overlapped, which can improve the
            performance of the DAG execution.
    """

    submit_timeout: int = DEFAULT_SUBMIT_TIMEOUT_S
    get_timeout: int = DEFAULT_GET_TIMEOUT_S
    teardown_timeout: int = DEFAULT_TEARDOWN_TIMEOUT_S
    buffer_size_bytes: int = DEFAULT_BUFFER_SIZE_BYTES
    max_inflight_executions: int = DEFAULT_MAX_INFLIGHT_EXECUTIONS
    overlap_gpu_communication: bool = DEFAULT_OVERLAP_GPU_COMMUNICATION

    @staticmethod
    def get_current() -> "DAGContext":
        """Get or create a singleton context.

        If the context has not yet been created in this process, it will be
        initialized with default settings.
        """
        global _default_context

        with _context_lock:
            if _default_context is None:
                _default_context = DAGContext()

            return _default_context<|MERGE_RESOLUTION|>--- conflicted
+++ resolved
@@ -52,24 +52,10 @@
             that can be passed between tasks in the DAG. The buffers will
             be automatically resized if larger messages are written to the
             channel.
-<<<<<<< HEAD
-        max_inflight_executions: The maximum number of in-flight executions
-            that can be submitted before consuming the output.
-=======
-        asyncio_max_queue_size: The max queue size for the async execution.
-            It is only used when enable_asyncio=True.
-        max_buffered_results: The maximum number of execution results that
-            are allowed to be buffered. Setting a higher value allows more
-            DAGs to be executed before `ray.get()` must be called but also
-            increases the memory usage. Note that if the number of ongoing
-            executions is beyond the DAG capacity, the new execution would
-            be blocked in the first place; therefore, this limit is only
-            enforced when it is smaller than the DAG capacity.
         max_inflight_executions: The maximum number of in-flight executions that
             can be submitted via `execute` or `execute_async` before consuming
             the output using `ray.get()`. If the caller submits more executions,
             `RayCgraphCapacityExceeded` is raised.
->>>>>>> 8a52aa02
         overlap_gpu_communication: Whether to overlap GPU communication with
             computation during DAG execution. If True, the communication
             and computation can be overlapped, which can improve the
