// Copyright 2020-2021 The Ray Authors.
//
// Licensed under the Apache License, Version 2.0 (the "License");
// you may not use this file except in compliance with the License.
// You may obtain a copy of the License at
//
//  http://www.apache.org/licenses/LICENSE-2.0
//
// Unless required by applicable law or agreed to in writing, software
// distributed under the License is distributed on an "AS IS" BASIS,
// WITHOUT WARRANTIES OR CONDITIONS OF ANY KIND, either express or implied.
// See the License for the specific language governing permissions and
// limitations under the License.

#include "ray/raylet/scheduling/scheduler_stats.h"

#include <deque>
#include <string>
#include <utility>

#include "ray/raylet/scheduling/cluster_lease_manager.h"
#include "ray/stats/metric_defs.h"

namespace ray {
namespace raylet {

SchedulerStats::SchedulerStats(const ClusterLeaseManager &cluster_lease_manager,
                               const LocalLeaseManagerInterface &local_lease_manager)
    : cluster_lease_manager_(cluster_lease_manager),
      local_lease_manager_(local_lease_manager) {}

void SchedulerStats::ComputeStats() {
  auto accumulator = [](size_t state, const auto &pair) {
    const auto &[scheduling_class, priority_map] = pair;
    size_t count = 0;
    for (const auto &[_, queue] : priority_map) {
      count += queue.size();
    }
    return state + count;
  };
  size_t num_waiting_for_resource = 0;
  size_t num_waiting_for_plasma_memory = 0;
  size_t num_waiting_for_remote_node_resources = 0;
  size_t num_worker_not_started_by_job_config_not_exist = 0;
  size_t num_worker_not_started_by_registration_timeout = 0;
  size_t num_tasks_waiting_for_workers = 0;
  size_t num_cancelled_leases = 0;

  size_t num_infeasible_leases =
      std::accumulate(cluster_lease_manager_.infeasible_leases_.begin(),
                      cluster_lease_manager_.infeasible_leases_.end(),
                      static_cast<size_t>(0),
                      accumulator);

  // TODO(sang): Normally, the # of queued tasks are not large, so this is less likely to
  // be an issue that we iterate all of them. But if it uses lots of CPU, consider
  // optimizing by updating live instead of iterating through here.
<<<<<<< HEAD
  auto per_work_map_accumulator = [&num_waiting_for_resource,
                                   &num_waiting_for_plasma_memory,
                                   &num_waiting_for_remote_node_resources,
                                   &num_worker_not_started_by_job_config_not_exist,
                                   &num_worker_not_started_by_registration_timeout,
                                   &num_tasks_waiting_for_workers,
                                   &num_cancelled_tasks](size_t state, const auto &pair) {
    const auto &[scheduling_class, priority_map] = pair;
    size_t total_count = 0;
    for (const auto &[_, work_queue] : priority_map) {
      total_count += work_queue.size();
      for (const auto &work : work_queue) {
        if (work->GetState() == internal::WorkStatus::WAITING_FOR_WORKER) {
          num_tasks_waiting_for_workers += 1;
        } else if (work->GetState() == internal::WorkStatus::CANCELLED) {
          num_cancelled_tasks += 1;
        } else if (work->GetUnscheduledCause() ==
                   internal::UnscheduledWorkCause::WAITING_FOR_RESOURCE_ACQUISITION) {
          num_waiting_for_resource += 1;
        } else if (work->GetUnscheduledCause() ==
                   internal::UnscheduledWorkCause::WAITING_FOR_AVAILABLE_PLASMA_MEMORY) {
          num_waiting_for_plasma_memory += 1;
        } else if (work->GetUnscheduledCause() ==
                   internal::UnscheduledWorkCause::WAITING_FOR_RESOURCES_AVAILABLE) {
          num_waiting_for_remote_node_resources += 1;
        } else if (work->GetUnscheduledCause() ==
                   internal::UnscheduledWorkCause::
                       WORKER_NOT_FOUND_JOB_CONFIG_NOT_EXIST) {
          num_worker_not_started_by_job_config_not_exist += 1;
        } else if (work->GetUnscheduledCause() ==
                   internal::UnscheduledWorkCause::
                       WORKER_NOT_FOUND_REGISTRATION_TIMEOUT) {
          num_worker_not_started_by_registration_timeout += 1;
        }
=======
  auto per_work_accumulator = [&num_waiting_for_resource,
                               &num_waiting_for_plasma_memory,
                               &num_waiting_for_remote_node_resources,
                               &num_worker_not_started_by_job_config_not_exist,
                               &num_worker_not_started_by_registration_timeout,
                               &num_tasks_waiting_for_workers,
                               &num_cancelled_leases](
                                  size_t state,
                                  const std::pair<
                                      int,
                                      std::deque<std::shared_ptr<internal::Work>>>
                                      &pair) {
    const auto &work_queue = pair.second;
    for (auto work_it = work_queue.begin(); work_it != work_queue.end();) {
      const auto &work = *work_it++;
      if (work->GetState() == internal::WorkStatus::WAITING_FOR_WORKER) {
        num_tasks_waiting_for_workers += 1;
      } else if (work->GetState() == internal::WorkStatus::CANCELLED) {
        num_cancelled_leases += 1;
      } else if (work->GetUnscheduledCause() ==
                 internal::UnscheduledWorkCause::WAITING_FOR_RESOURCE_ACQUISITION) {
        num_waiting_for_resource += 1;
      } else if (work->GetUnscheduledCause() ==
                 internal::UnscheduledWorkCause::WAITING_FOR_AVAILABLE_PLASMA_MEMORY) {
        num_waiting_for_plasma_memory += 1;
      } else if (work->GetUnscheduledCause() ==
                 internal::UnscheduledWorkCause::WAITING_FOR_RESOURCES_AVAILABLE) {
        num_waiting_for_remote_node_resources += 1;
      } else if (work->GetUnscheduledCause() ==
                 internal::UnscheduledWorkCause::WORKER_NOT_FOUND_JOB_CONFIG_NOT_EXIST) {
        num_worker_not_started_by_job_config_not_exist += 1;
      } else if (work->GetUnscheduledCause() ==
                 internal::UnscheduledWorkCause::WORKER_NOT_FOUND_REGISTRATION_TIMEOUT) {
        num_worker_not_started_by_registration_timeout += 1;
>>>>>>> 9a434c7c
      }
    }
    return state + total_count;
  };
<<<<<<< HEAD

  size_t num_tasks_to_schedule =
      std::accumulate(cluster_task_manager_.tasks_to_schedule_.begin(),
                      cluster_task_manager_.tasks_to_schedule_.end(),
                      static_cast<size_t>(0),
                      per_work_map_accumulator);
  size_t num_tasks_to_dispatch =
      std::accumulate(local_task_manager_.GetTaskToDispatch().begin(),
                      local_task_manager_.GetTaskToDispatch().end(),
=======
  size_t num_leases_to_schedule =
      std::accumulate(cluster_lease_manager_.leases_to_schedule_.begin(),
                      cluster_lease_manager_.leases_to_schedule_.end(),
                      static_cast<size_t>(0),
                      per_work_accumulator);
  size_t num_leases_to_grant =
      std::accumulate(local_lease_manager_.GetLeasesToGrant().begin(),
                      local_lease_manager_.GetLeasesToGrant().end(),
>>>>>>> 9a434c7c
                      static_cast<size_t>(0),
                      per_work_map_accumulator);

  /// Update the internal states.
  num_waiting_for_resource_ = num_waiting_for_resource;
  num_waiting_for_plasma_memory_ = num_waiting_for_plasma_memory;
  num_waiting_for_remote_node_resources_ = num_waiting_for_remote_node_resources;
  num_worker_not_started_by_job_config_not_exist_ =
      num_worker_not_started_by_job_config_not_exist;
  num_worker_not_started_by_registration_timeout_ =
      num_worker_not_started_by_registration_timeout;
  num_tasks_waiting_for_workers_ = num_tasks_waiting_for_workers;
  num_cancelled_leases_ = num_cancelled_leases;
  num_infeasible_leases_ = num_infeasible_leases;
  num_leases_to_schedule_ = num_leases_to_schedule;
  num_leases_to_grant_ = num_leases_to_grant;
}

void SchedulerStats::RecordMetrics() {
  /// This method intentionally doesn't call ComputeStats() because
  /// that function is expensive. ComputeStats is called by ComputeAndReportDebugStr
  /// method and they are always periodically called by node manager.
  ray_metric_num_spilled_tasks_.Record(metric_leases_spilled_ +
                                       local_lease_manager_.GetNumLeaseSpilled());
  local_lease_manager_.RecordMetrics();
  ray_metric_num_infeasible_scheduling_classes_.Record(
      cluster_lease_manager_.infeasible_leases_.size());
  /// Worker startup failure
  ray::stats::STATS_scheduler_failed_worker_startup_total.Record(
      num_worker_not_started_by_job_config_not_exist_, "JobConfigMissing");
  ray::stats::STATS_scheduler_failed_worker_startup_total.Record(
      num_worker_not_started_by_registration_timeout_, "RegistrationTimedOut");
  ray::stats::STATS_scheduler_failed_worker_startup_total.Record(
      num_worker_not_started_by_process_rate_limit_, "RateLimited");

  /// Queued tasks.
  ray::stats::STATS_scheduler_tasks.Record(num_cancelled_leases_, "Cancelled");
  ray::stats::STATS_scheduler_tasks.Record(num_leases_to_grant_, "Dispatched");
  ray::stats::STATS_scheduler_tasks.Record(num_leases_to_schedule_, "Received");
  ray::stats::STATS_scheduler_tasks.Record(
      local_lease_manager_.GetNumWaitingLeaseSpilled(), "SpilledWaiting");
  ray::stats::STATS_scheduler_tasks.Record(
      local_lease_manager_.GetNumUnschedulableLeaseSpilled(), "SpilledUnschedulable");

  /// Pending task count.
  ray::stats::STATS_scheduler_unscheduleable_tasks.Record(num_infeasible_leases_,
                                                          "Infeasible");
  ray::stats::STATS_scheduler_unscheduleable_tasks.Record(num_waiting_for_resource_,
                                                          "WaitingForResources");
  ray::stats::STATS_scheduler_unscheduleable_tasks.Record(num_waiting_for_plasma_memory_,
                                                          "WaitingForPlasmaMemory");
  ray::stats::STATS_scheduler_unscheduleable_tasks.Record(
      num_waiting_for_remote_node_resources_, "WaitingForRemoteResources");
  ray::stats::STATS_scheduler_unscheduleable_tasks.Record(num_tasks_waiting_for_workers_,
                                                          "WaitingForWorkers");
}

std::string SchedulerStats::ComputeAndReportDebugStr() {
  ComputeStats();
  if (num_leases_to_schedule_ + num_leases_to_grant_ + num_infeasible_leases_ > 1000) {
    RAY_LOG(WARNING) << "More than 1000 tasks are queued for scheduling on this node. "
                        "This can slow down the raylet.";
  }

  std::stringstream buffer;
  buffer << "========== Node: " << cluster_lease_manager_.self_node_id_
         << " =================\n";
  buffer << "Infeasible queue length: " << num_infeasible_leases_ << "\n";
  buffer << "Schedule queue length: " << num_leases_to_schedule_ << "\n";
  buffer << "Grant queue length: " << num_leases_to_grant_ << "\n";
  buffer << "num_waiting_for_resource: " << num_waiting_for_resource_ << "\n";
  buffer << "num_waiting_for_plasma_memory: " << num_waiting_for_plasma_memory_ << "\n";
  buffer << "num_waiting_for_remote_node_resources: "
         << num_waiting_for_remote_node_resources_ << "\n";
  buffer << "num_worker_not_started_by_job_config_not_exist: "
         << num_worker_not_started_by_job_config_not_exist_ << "\n";
  buffer << "num_worker_not_started_by_registration_timeout: "
         << num_worker_not_started_by_registration_timeout_ << "\n";
  buffer << "num_tasks_waiting_for_workers: " << num_tasks_waiting_for_workers_ << "\n";
  buffer << "num_cancelled_leases: " << num_cancelled_leases_ << "\n";
  buffer << "cluster_resource_scheduler state: "
         << cluster_lease_manager_.cluster_resource_scheduler_.DebugString() << "\n";
  local_lease_manager_.DebugStr(buffer);

  buffer << "==================================================\n";
  return buffer.str();
}

void SchedulerStats::LeaseSpilled() { metric_leases_spilled_++; }

}  // namespace raylet
}  // namespace ray<|MERGE_RESOLUTION|>--- conflicted
+++ resolved
@@ -55,42 +55,6 @@
   // TODO(sang): Normally, the # of queued tasks are not large, so this is less likely to
   // be an issue that we iterate all of them. But if it uses lots of CPU, consider
   // optimizing by updating live instead of iterating through here.
-<<<<<<< HEAD
-  auto per_work_map_accumulator = [&num_waiting_for_resource,
-                                   &num_waiting_for_plasma_memory,
-                                   &num_waiting_for_remote_node_resources,
-                                   &num_worker_not_started_by_job_config_not_exist,
-                                   &num_worker_not_started_by_registration_timeout,
-                                   &num_tasks_waiting_for_workers,
-                                   &num_cancelled_tasks](size_t state, const auto &pair) {
-    const auto &[scheduling_class, priority_map] = pair;
-    size_t total_count = 0;
-    for (const auto &[_, work_queue] : priority_map) {
-      total_count += work_queue.size();
-      for (const auto &work : work_queue) {
-        if (work->GetState() == internal::WorkStatus::WAITING_FOR_WORKER) {
-          num_tasks_waiting_for_workers += 1;
-        } else if (work->GetState() == internal::WorkStatus::CANCELLED) {
-          num_cancelled_tasks += 1;
-        } else if (work->GetUnscheduledCause() ==
-                   internal::UnscheduledWorkCause::WAITING_FOR_RESOURCE_ACQUISITION) {
-          num_waiting_for_resource += 1;
-        } else if (work->GetUnscheduledCause() ==
-                   internal::UnscheduledWorkCause::WAITING_FOR_AVAILABLE_PLASMA_MEMORY) {
-          num_waiting_for_plasma_memory += 1;
-        } else if (work->GetUnscheduledCause() ==
-                   internal::UnscheduledWorkCause::WAITING_FOR_RESOURCES_AVAILABLE) {
-          num_waiting_for_remote_node_resources += 1;
-        } else if (work->GetUnscheduledCause() ==
-                   internal::UnscheduledWorkCause::
-                       WORKER_NOT_FOUND_JOB_CONFIG_NOT_EXIST) {
-          num_worker_not_started_by_job_config_not_exist += 1;
-        } else if (work->GetUnscheduledCause() ==
-                   internal::UnscheduledWorkCause::
-                       WORKER_NOT_FOUND_REGISTRATION_TIMEOUT) {
-          num_worker_not_started_by_registration_timeout += 1;
-        }
-=======
   auto per_work_accumulator = [&num_waiting_for_resource,
                                &num_waiting_for_plasma_memory,
                                &num_waiting_for_remote_node_resources,
@@ -125,22 +89,10 @@
       } else if (work->GetUnscheduledCause() ==
                  internal::UnscheduledWorkCause::WORKER_NOT_FOUND_REGISTRATION_TIMEOUT) {
         num_worker_not_started_by_registration_timeout += 1;
->>>>>>> 9a434c7c
       }
     }
     return state + total_count;
   };
-<<<<<<< HEAD
-
-  size_t num_tasks_to_schedule =
-      std::accumulate(cluster_task_manager_.tasks_to_schedule_.begin(),
-                      cluster_task_manager_.tasks_to_schedule_.end(),
-                      static_cast<size_t>(0),
-                      per_work_map_accumulator);
-  size_t num_tasks_to_dispatch =
-      std::accumulate(local_task_manager_.GetTaskToDispatch().begin(),
-                      local_task_manager_.GetTaskToDispatch().end(),
-=======
   size_t num_leases_to_schedule =
       std::accumulate(cluster_lease_manager_.leases_to_schedule_.begin(),
                       cluster_lease_manager_.leases_to_schedule_.end(),
@@ -149,7 +101,6 @@
   size_t num_leases_to_grant =
       std::accumulate(local_lease_manager_.GetLeasesToGrant().begin(),
                       local_lease_manager_.GetLeasesToGrant().end(),
->>>>>>> 9a434c7c
                       static_cast<size_t>(0),
                       per_work_map_accumulator);
 
