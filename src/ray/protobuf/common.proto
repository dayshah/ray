// Copyright 2017 The Ray Authors.
//
// Licensed under the Apache License, Version 2.0 (the "License");
// you may not use this file except in compliance with the License.
// You may obtain a copy of the License at
//
//  http://www.apache.org/licenses/LICENSE-2.0
//
// Unless required by applicable law or agreed to in writing, software
// distributed under the License is distributed on an "AS IS" BASIS,
// WITHOUT WARRANTIES OR CONDITIONS OF ANY KIND, either express or implied.
// See the License for the specific language governing permissions and
// limitations under the License.

syntax = "proto3";

package ray.rpc;

import "src/ray/protobuf/public/runtime_environment.proto";

option java_package = "io.ray.runtime.generated";

// Language of a task or worker.
// Note: The Language enum is used in the export API so it is public
// and any modifications must be backward compatible.
enum Language {
  PYTHON = 0;
  JAVA = 1;
  CPP = 2;
}

// Type of a worker.
enum WorkerType {
  WORKER = 0;
  DRIVER = 1;
  // IO worker types.
  SPILL_WORKER = 2;
  RESTORE_WORKER = 3;
}

// Type of a task.
enum TaskType {
  // Normal task.
  NORMAL_TASK = 0;
  // Actor creation task.
  ACTOR_CREATION_TASK = 1;
  // Actor task.
  ACTOR_TASK = 2;
  // Driver task.
  DRIVER_TASK = 3;
}

message LabelIn {
  repeated string values = 1;
}

message LabelNotIn {
  repeated string values = 1;
}

message LabelExists {}

message LabelDoesNotExist {}

message LabelOperator {
  oneof label_operator {
    LabelIn label_in = 1;
    LabelNotIn label_not_in = 2;
    LabelExists label_exists = 3;
    LabelDoesNotExist label_does_not_exist = 4;
  }
}

message LabelMatchExpression {
  string key = 1;
  LabelOperator operator = 2;
}

message LabelMatchExpressions {
  repeated LabelMatchExpression expressions = 1;
}

message NodeLabelSchedulingStrategy {
  // Required expressions to be satisfied
  LabelMatchExpressions hard = 1;
  // Preferred expressions to be satisfied
  LabelMatchExpressions soft = 2;
}

message NodeAffinitySchedulingStrategy {
  bytes node_id = 1;
  bool soft = 2;
  bool spill_on_unavailable = 3;
  bool fail_on_unavailable = 4;
}

message PlacementGroupSchedulingStrategy {
  // Placement group that is associated with this task.
  bytes placement_group_id = 1;
  // Placement group bundle that is associated with this task.
  int64 placement_group_bundle_index = 2;
  // Whether or not this task should capture parent's placement group automatically.
  bool placement_group_capture_child_tasks = 3;
}

message DefaultSchedulingStrategy {}

message SpreadSchedulingStrategy {}

// Update std::hash<SchedulingStrategy> and operator== in task_spec.h when this is
// changed.
message SchedulingStrategy {
  oneof scheduling_strategy {
    // Default hybrid scheduling strategy.
    DefaultSchedulingStrategy default_scheduling_strategy = 1;
    // Placement group based scheduling strategy.
    PlacementGroupSchedulingStrategy placement_group_scheduling_strategy = 2;
    // Best effort spread scheduling strategy.
    SpreadSchedulingStrategy spread_scheduling_strategy = 3;
    NodeAffinitySchedulingStrategy node_affinity_scheduling_strategy = 4;
    NodeLabelSchedulingStrategy node_label_scheduling_strategy = 5;
  }
}

// Address of a worker or node manager.
message Address {
  bytes node_id = 1;
  string ip_address = 2;
  int32 port = 3;
  // Optional unique id for the worker.
  bytes worker_id = 4;
}

/// Function descriptor for Java.
message JavaFunctionDescriptor {
  string class_name = 1;
  string function_name = 2;
  string signature = 3;
}

/// Function descriptor for Python.
message PythonFunctionDescriptor {
  string module_name = 1;
  string class_name = 2;
  string function_name = 3;
  string function_hash = 4;
}

/// Function descriptor for C/C++.
message CppFunctionDescriptor {
  /// Remote function name.
  string function_name = 1;
  string caller = 2;
  string class_name = 3;
}

// A union wrapper for various function descriptor types.
message FunctionDescriptor {
  oneof function_descriptor {
    JavaFunctionDescriptor java_function_descriptor = 1;
    PythonFunctionDescriptor python_function_descriptor = 2;
    CppFunctionDescriptor cpp_function_descriptor = 3;
  }
}

// Actor concurrency group is used to define a concurrent
// unit to indicate how some methods are performed concurrently.
message ConcurrencyGroup {
  // The name of the method concurrency group.
  string name = 1;
  // The maximum concurrency of this group.
  int32 max_concurrency = 2;
  // Function descriptors of the actor methods that will run in this concurrency group.
  repeated FunctionDescriptor function_descriptors = 3;
}

// This enum type is used as object's metadata to indicate the object's
// creating task has failed because of a certain error.
// TODO(hchen): We may want to make these errors more specific. E.g., we may
// want to distinguish between intentional and expected actor failures, and
// between worker process failure and node failure.
// Note: The ErrorType enum is used in the export API so it is public
// and any modifications must be backward compatible.
enum ErrorType {
  // Indicates that a task failed because the worker died unexpectedly while
  // executing it.
  WORKER_DIED = 0;
  // Indicates that a task failed because the actor died unexpectedly before
  // finishing it.
  ACTOR_DIED = 1;
  // This object was lost from distributed memory due to a node failure or
  // system error. We use this error when lineage reconstruction is enabled,
  // but this object is not reconstructable (created by actor, ray.put, or a
  // borrowed ObjectRef).
  OBJECT_UNRECONSTRUCTABLE = 2;
  // Indicates that a task failed due to user code failure.
  TASK_EXECUTION_EXCEPTION = 3;
  // Indicates that the object has been placed in plasma. This error shouldn't
  // ever be exposed to user code; it is only used internally to indicate the
  // result of a direct call has been placed in plasma.
  // IMPORTANT: Keep the enum index "4" in sync with ray_object.cc.
  OBJECT_IN_PLASMA = 4;
  // Indicates that an object has been cancelled.
  TASK_CANCELLED = 5;
  // Indicates that the GCS service failed to create the actor.
  ACTOR_CREATION_FAILED = 6;
  // Indicates that the runtime_env failed to be created.
  RUNTIME_ENV_SETUP_FAILED = 7;
  // This object was lost from distributed memory to a node failure or system
  // error. We use this error when lineage reconstruction is disabled.
  OBJECT_LOST = 8;
  // This object is unreachable because its owner has died.
  OWNER_DIED = 9;
  // This object is unreachable because the owner is alive but no longer has a
  // record of this object, meaning that the physical object has likely already
  // been deleted from distributed memory. This can happen in distributed
  // reference counting, due to a bug or corner case.
  OBJECT_DELETED = 10;
  // Indicates there is some error when resolving the dependence
  DEPENDENCY_RESOLUTION_FAILED = 11;
  // The object is reconstructable but we have already exceeded its maximum
  // number of task retries.
  OBJECT_UNRECONSTRUCTABLE_MAX_ATTEMPTS_EXCEEDED = 12;
  // The object is reconstructable, but its lineage was evicted due to memory
  // pressure.
  OBJECT_UNRECONSTRUCTABLE_LINEAGE_EVICTED = 13;
  // We use this error for object fetches that have timed out. This error will
  // get thrown if an object appears to be created, but the requestor is not
  // able to fetch it after the configured timeout.
  OBJECT_FETCH_TIMED_OUT = 14;
  // Indicates that a task failed because the local raylet died.
  LOCAL_RAYLET_DIED = 15;
  // Indicates that the placement group corresponding to a task has been removed.
  TASK_PLACEMENT_GROUP_REMOVED = 16;
  // Indicates that the placement group corresponding to an actor has been removed.
  ACTOR_PLACEMENT_GROUP_REMOVED = 17;
  // The task is unschedulable.
  TASK_UNSCHEDULABLE_ERROR = 18;
  // The actor is unschedulable.
  ACTOR_UNSCHEDULABLE_ERROR = 19;
  // We use this error for object fetches that failed due to out of disk.
  OUT_OF_DISK_ERROR = 20;
  // This object is unreachable because the application explicitly freed it,
  // using the internal free() call. We will only recover this object if it is
  // needed for reconstruction of another downstream object.
  OBJECT_FREED = 21;
  // We use this error for failure due to running out of memory.
  OUT_OF_MEMORY = 22;
  // We use this error for failure due to node died unexpectedly.
  NODE_DIED = 23;
  // This is a dummy object used to mark the end of a
  // ray.ObjectRefGenerator. It should never be returned directly to
  // application code (instead raise StopIteration).
  END_OF_STREAMING_GENERATOR = 24;
  // Actor is unavailable. Maybe there is a temporary network failure. Difference from
  // ACTOR_DIED is that the actor may still be alive and may become available again
  // after some retries.
  ACTOR_UNAVAILABLE = 25;
  // An executing generator needed to be resubmitted because an object that dependended on
  // an intermediate value needed to be recovered.
  GENERATOR_TASK_FAILED_FOR_OBJECT_RECONSTRUCTION = 26;
}

// The user error information.
message UserErrorInfo {
  // The name of the exception class.
  string exception_name = 1;
  // The message associated with the exception.
  string exception_message = 2;
}

/// The information per ray error type.
message RayErrorInfo {
  // More detailed error context for various error types.
  oneof error {
    // for ErrorType::ACTOR_DIED
    ActorDeathCause actor_died_error = 2;
    // for ErrorType::RUNTIME_ENV_SETUP_FAILED
    RuntimeEnvFailedContext runtime_env_setup_failed_error = 3;
    // for ErrorType::ACTOR_UNAVAILABLE
    ActorUnavailableContext actor_unavailable_error = 4;
  }
  string error_message = 5;
  // The type of error that caused the exception.
  ErrorType error_type = 11;
}

message OutOfMemoryErrorContext {
  // The task id of the task evicted due to node running out of memory.
  bytes task_id = 1;
  // The task name of the task evicted due to node running out of memory.
  string task_name = 2;
  // The IP address of the node that was running the task.
  string node_ip_address = 3;
  // The memory used by the node.
  uint64 memory_used_bytes = 4;
  // The memory total by the node.
  uint64 memory_total_bytes = 5;
  // The fraction of memory used, i.e. used / total.
  double memory_usage_fraction = 6;
  // The threshold when task will be evicted to free up memory.
  double memory_threshold = 7;
}

message NodeDiedErrorContext {
  // The id of the node that died.
  bytes node_id = 1;
  // The IP address of the node that died.
  string node_ip_address = 2;
}

/// The task exception encapsulates the information about task
/// execution exceptions. This should be used by the frontend
/// to represent a user application error. Errors originating from the
/// backend such as from the raylet should be propagated as RayErrorInfo.
// Note: RayException is used in the export API and state API so it is public.
// Any modifications must be backward compatible.
message RayException {
  // Language of this exception.
  Language language = 1;
  // The serialized exception.
  bytes serialized_exception = 2;
  // The formatted exception string.
  string formatted_exception_string = 3;
}

message NodeDeathInfo {
  // TODO(sang): Update drain reason
  enum Reason {
    UNSPECIFIED = 0;
    EXPECTED_TERMINATION = 1;
    UNEXPECTED_TERMINATION = 2;
    AUTOSCALER_DRAIN_PREEMPTED = 3;
    AUTOSCALER_DRAIN_IDLE = 4;
  }
  Reason reason = 1;
  // A message describing the reason for the node death.
  string reason_message = 2;
}

// Note: ActorDeathCause is used in the export API and state API so it is public.
// Any modifications must be backward compatible.
message ActorDeathCause {
  oneof context {
    // Indicates that this actor is marked as DEAD due to actor creation task failure.
    RayException creation_task_failure_context = 1;
    RuntimeEnvFailedContext runtime_env_failed_context = 2;
    ActorDiedErrorContext actor_died_error_context = 3;
    ActorUnschedulableContext actor_unschedulable_context = 4;
    OomContext oom_context = 5;
  }
}
// ---Actor death contexts start----
// Indicates that this actor is marked as DEAD due to runtime environment setup failure.
// Note: RuntimeEnvFailedContext is used in the export API and state API so it is public.
// Any modifications must be backward compatible.
message RuntimeEnvFailedContext {
  // TODO(sang,lixin) Get this error message from agent.
  string error_message = 1;
}

// Note: ActorUnschedulableContext is used in the export API and state API so it is
// public. Any modifications must be backward compatible.
message ActorUnschedulableContext {
  string error_message = 1;
}

// Note: ActorDiedErrorContext is used in the export API and state API so it is public.
// Any modifications must be backward compatible.
message ActorDiedErrorContext {
  enum Reason {
    UNSPECIFIED = 0;
    WORKER_DIED = 1;
    OWNER_DIED = 2;
    NODE_DIED = 3;
    RAY_KILL = 4;
    OUT_OF_SCOPE = 5;
    REF_DELETED = 6;
  }

  string error_message = 1;
  // The id of owner of the actor.
  bytes owner_id = 2;
  // The ip address of the owner worker.
  string owner_ip_address = 3;
  // The IP address where actor was created.
  string node_ip_address = 4;
  // The process id of this actor.
  uint32 pid = 5;
  // Name of the actor.
  string name = 6;
  // The actor's namespace. Named `ray_namespace` to avoid confusions when invoked in c++.
  string ray_namespace = 7;
  // The actor's class name.
  string class_name = 8;
  // The id of the actor
  bytes actor_id = 9;
  // Whether the actor had never started running before it died, i.e. it was cancelled
  // before scheduling had completed.
  bool never_started = 10;
  // The node death info, if node death is the cause of actor death.
  optional NodeDeathInfo node_death_info = 11;
  Reason reason = 12;
}

// Context for task OOM.
// Note: OomContext is used in the export API and state API so it is public.
// Any modifications must be backward compatible.
message OomContext {
  // The error message
  string error_message = 1;

  // Whether the task / actor should fail immediately and not be retried.
  bool fail_immediately = 2;
}

// ---Actor death contexts end----

message ActorUnavailableContext {
  optional bytes actor_id = 1;
}

message JobConfig {
  enum ActorLifetime {
    DETACHED = 0;
    NON_DETACHED = 1;
  }

  // The jvm options for java workers of the job.
  repeated string jvm_options = 2;
  // A list of directories or files (jar files or dynamic libraries) that specify the
  // search path for user code. This will be used as `CLASSPATH` in Java, and `PYTHONPATH`
  // in Python. In C++, libraries under these paths will be loaded by 'dlopen'.
  repeated string code_search_path = 3;
  // Runtime environment to run the code
  RuntimeEnvInfo runtime_env_info = 4;
  // The job's namespace. Named `ray_namespace` to avoid confusions when invoked in c++.
  string ray_namespace = 5;
  // An opaque kv store for job related metadata.
  map<string, string> metadata = 6;
  // The default lifetime of actors in this job.
  // If the lifetime of an actor is not specified explicitly at runtime, this
  // default value will be applied.
  ActorLifetime default_actor_lifetime = 7;
  // System paths of the driver scripts. Python workers need to search
  // these paths to load modules.
  repeated string py_driver_sys_path = 8;
  // Python logging configurations that will be passed to Ray tasks/actors.
  bytes serialized_py_logging_config = 9;
}

message StreamingGeneratorReturnIdInfo {
  // The object ID of a streaming generator return.
  bytes object_id = 1;
  // Whether or not if the object is in plasma store.
  bool is_plasma_object = 2;
}

message LeaseSpec {
  bytes lease_id = 1;
  bytes job_id = 2;
  Address caller_address = 3;
  TaskType type = 4;
  bytes actor_id = 5;
  bool is_detached_actor = 6;
  bytes root_detached_actor_id = 7;
  int64 max_actor_restarts = 8;
  map<string, double> required_resources = 9;
  map<string, double> required_placement_resources = 10;
  SchedulingStrategy scheduling_strategy = 11;
  map<string, string> label_selector = 12;
  int64 depth = 13;
  RuntimeEnvInfo runtime_env_info = 14;
  repeated ObjectReference dependencies = 15;
  bytes parent_task_id = 16;
  Language language = 17;
  FunctionDescriptor function_descriptor = 18;
  repeated string dynamic_worker_options = 19;
  int32 max_retries = 20;
  uint64 attempt_number = 21;
  string task_name = 22;
}

/// The task specification encapsulates all immutable information about the
/// task.
message TaskSpec {
  // Type of this task.
  TaskType type = 1;
  // Name of this task.
  string name = 2;
  // Language of this task.
  Language language = 3;
  // Function descriptor of this task uniquely describe the function to execute.
  FunctionDescriptor function_descriptor = 4;
  // ID of the job that this task belongs to.
  bytes job_id = 5;
  // Task ID of the task.
  bytes task_id = 6;
  // Task ID of the parent task. If the parent is a normal task, it will be the task's ID.
  // If the parent runs in a concurrent actor (async actor or threaded actor),
  // it will be the actor's creation task ID.
  // See https://github.com/ray-project/ray/pull/32157 for more context.
  bytes parent_task_id = 7;
  // A count of the number of tasks submitted by the parent task before this one.
  uint64 parent_counter = 8;
  // Task ID of the caller. This is the same as parent_task_id for non-actors.
  // This is the actor ID (embedded in a nil task ID) for actors.
  bytes caller_id = 9;
  /// Address of the caller.
  Address caller_address = 10;
  // Task arguments.
  repeated TaskArg args = 11;
  // Number of return objects.
  uint64 num_returns = 12;
  // Quantities of the different resources required by this task.
  map<string, double> required_resources = 13;
  // The resources required for placing this task on a node. If this is empty,
  // then the placement resources are equal to the required_resources.
  map<string, double> required_placement_resources = 14;
  // Task specification for an actor creation task.
  // This field is only valid when `type == ACTOR_CREATION_TASK`.
  ActorCreationTaskSpec actor_creation_task_spec = 15;
  // Task specification for an actor task.
  // This field is only valid when `type == ACTOR_TASK`.
  ActorTaskSpec actor_task_spec = 16;
  // Number of times this task may be retried on worker failure.
  int32 max_retries = 17;
  // Breakpoint if this task should drop into the debugger when it starts executing
  // and "" if the task should not drop into the debugger.
  bytes debugger_breakpoint = 22;
  // Runtime environment for this task.
  RuntimeEnvInfo runtime_env_info = 23;
  // The concurrency group name in which this task will be performed.
  string concurrency_group_name = 24;
  // Whether application-level errors (exceptions) should be retried.
  bool retry_exceptions = 25;
  // A serialized exception list that serves as an allowlist of frontend-language
  // exceptions/errors that should be retried.
  bytes serialized_retry_exception_allowlist = 26;
  // The depth of the task. The driver has depth 0, anything it calls has depth
  // 1, etc.
  int64 depth = 27;
  // Strategy about how to schedule this task.
  SchedulingStrategy scheduling_strategy = 28;
  // A count of the number of times this task has been attempted so far. 0
  // means this is the first execution.
  int32 attempt_number = 29;
  // This task returns a dynamic number of objects.
  bool returns_dynamic = 30;
  // A list of ObjectIDs that were created by this task but that should be
  // owned by the task's caller. The task should return the corresponding
  // ObjectRefs in its actual return value.
  // NOTE(swang): This should only be set when the attempt number > 0. On the
  // first execution, we do not yet know whether the task has dynamic return
  // objects.
  repeated bytes dynamic_return_ids = 31;
  // Job config for the task. Only set for normal task or actor creation task.
  optional JobConfig job_config = 32;
  // TODO(rickyx): Remove this once we figure out a way to handle task ids
  // across multiple threads properly.
  // The task id of the CoreWorker's main thread from which the task is submitted.
  // This will be the actor creation task's task id for concurrent actors. Or
  // the main thread's task id for other cases.
  bytes submitter_task_id = 33;
  // True if the task is a streaming generator. When it is true,
  // returns_dynamic has to be true as well. This is a temporary flag
  // until we migrate the generator implementation to streaming.
  // TODO(sang): Remove it once migrating to the streaming generator
  // by default.
  bool streaming_generator = 34;
  // Some timestamps of the task's lifetime, useful for metrics.
  // The time the task's dependencies have been resolved.
  int64 dependency_resolution_timestamp_ms = 35;
  // The time that the task is given a lease, and sent to the executing core
  // worker.
  int64 lease_grant_timestamp_ms = 36;
  // Number of return values from a completed streaming generator return.
  // The value is set only when a task is completed once.
  optional uint64 num_streaming_generator_returns = 37;
  // The number of unconsumed objects where the streaming
  // generator pauses until the caller
  // reads object ref stream.
  // -1 means there's no backpressure enabled.
  // TODO(sang): Maybe we should consolidate all streaming generator related config
  // to a separate message?
  int64 generator_backpressure_num_objects = 38;
  // Boolean if task events enabled, i.e tasks events would be reported.
  bool enable_task_events = 39;
  // If this task is originated from a detached actor,
  // this field contains the detached actor id.
  // Otherwise it's empty and is originated from a driver.
  bytes root_detached_actor_id = 40;
  // The key-value labels for task and actor.
  map<string, string> labels = 41;
  // Human readable stacktrace of the task invocation, or actor creation. The exact data
  // format depends on the language. Only populated if environment variable
  // `RAY_record_task_actor_creation_sites` is set to `true`.
  optional string call_site = 42;
<<<<<<< HEAD
  optional int32 priority = 43;
=======
  // The key-value label constraints of the node to schedule this task or actor on.
  map<string, string> label_selector = 43;
  // The tensor transport type for this task.
  TensorTransport tensor_transport = 44;
>>>>>>> 9a434c7c
}

message TaskInfoEntry {
  // Type of this task.
  TaskType type = 1;
  // Name of this task.
  string name = 2;
  // Language of this task.
  Language language = 3;
  // Function descriptor of this task uniquely describe the function to execute.
  string func_or_class_name = 4;
  TaskStatus scheduling_state = 5;
  // ID of the job that this task belongs to.
  bytes job_id = 6;
  // Task ID of the task.
  bytes task_id = 7;
  // Task ID of the parent task.
  bytes parent_task_id = 8;
  // Quantities of the different resources required by this task.
  map<string, double> required_resources = 13;
  // Runtime environment for this task.
  RuntimeEnvInfo runtime_env_info = 23;
  // The node if of the task. If the task is retried, it could
  // contain the node id of the previous executed task.
  optional bytes node_id = 24;
  // The actor id for this task.
  // If the task type is Actor creation task or Actor task
  // this is set. Otherwise, it is empty.
  optional bytes actor_id = 25;
  // The placement group id of this task.
  // If the task/actor is created within a placement group,
  // this value is configured.
  optional bytes placement_group_id = 26;
  // Human readable stacktrace of the task invocation, or actor creation. The exact data
  // format depends on the language. Only populated if the flag is enabled.
  optional string call_site = 27;
  // The key-value label constraints of the node to schedule this task or actor on.
  map<string, string> label_selector = 28;
}

message TaskAttempt {
  // The task id of the task attempt.
  bytes task_id = 1;
  // The attempt number of the task attempt.
  int32 attempt_number = 2;
}

message Bundle {
  message BundleIdentifier {
    bytes placement_group_id = 1;
    int32 bundle_index = 2;
  }
  BundleIdentifier bundle_id = 1;
  map<string, double> unit_resources = 2;
  // The location of this bundle.
  bytes node_id = 3;
  // Label selector associated with this bundle.
  // Populated from bundle_label_selector if provided.
  map<string, string> label_selector = 4;
}

message PlacementGroupSpec {
  // ID of the PlacementGroup.
  bytes placement_group_id = 1;
  // The name of the placement group.
  string name = 2;
  // The array of the bundle in Placement Group.
  repeated Bundle bundles = 3;
  // The schedule strategy of this Placement Group.
  PlacementStrategy strategy = 4;
  // The job id that created this placement group.
  bytes creator_job_id = 5;
  // The actor id that created this placement group.
  bytes creator_actor_id = 6;
  // Whether or not if the creator job is dead.
  bool creator_job_dead = 7;
  // Whether or not if the creator actor is dead.
  bool creator_actor_dead = 8;
  // Whether the placement group is persistent.
  bool is_detached = 9;
  // Binary ID of the target node where bundles should be placed
  // iff the target node has enough available resources and alive.
  // Otherwise, the bundles can be placed elsewhere.
  // This only applies to STRICT_PACK pg.
  bytes soft_target_node_id = 11;
}

message ObjectReference {
  // ObjectID that the worker has a reference to.
  bytes object_id = 1;
  // The address of the object's owner.
  Address owner_address = 2;
  // Language call site of the object reference (i.e., file and line number).
  // Used to print debugging information if there is an error retrieving the
  // object.
  string call_site = 3;
  // The tensor transport to use for this object. If not specified, then use the
  // default object store.
  optional TensorTransport tensor_transport = 4;
}

message ObjectReferenceCount {
  // The reference that the worker has or had a reference to.
  ObjectReference reference = 1;
  // Whether the worker is still using the ObjectID locally. This means that
  // it has a copy of the ObjectID in the language frontend, has a pending task
  // that depends on the object, and/or owns an ObjectID that is in scope and
  // that contains the ObjectID.
  bool has_local_ref = 2;
  // Any other borrowers that the worker created (by passing the ID on to them).
  repeated Address borrowers = 3;
  // The borrower may have returned the object ID nested inside the return
  // value of a task that it executed. This list contains all task returns that
  // were owned by a process other than the borrower. Then, the process that
  // owns the task's return value is also a borrower for as long as it has the
  // task return ID in scope. Note that only the object ID and owner address
  // are used for elements in this list.
  repeated ObjectReference stored_in_objects = 4;
  // The borrowed object ID that contained this object, if any. This is used
  // for nested object IDs.
  repeated bytes contained_in_borrowed_ids = 5;
  // The object IDs that this object contains, if any. This is used for nested
  // object IDs.
  repeated bytes contains = 6;
}

enum TensorTransport {
  // Use the default object store for tensor transport.
  OBJECT_STORE = 0;
  // Use NCCL for tensor transport.
  NCCL = 1;
  // Use GLOO for tensor transport.
  GLOO = 2;
  // Use NIXL for tensor transport.
  NIXL = 3;
}

// Argument in the task.
message TaskArg {
  // A pass-by-ref argument.
  ObjectReference object_ref = 1;
  // Data for pass-by-value arguments.
  bytes data = 2;
  // Metadata for pass-by-value arguments.
  bytes metadata = 3;
  // ObjectIDs that were nested in the inlined arguments of the data field.
  repeated ObjectReference nested_inlined_refs = 4;
  // `is_inlined` is true if the argument is an ObjectRef, but it is small enough
  // to be inlined in the task spec instead of being pushed to the object store.
  bool is_inlined = 5;
  // The tensor transport to use for this object. If not specified, then use the
  // default object store.
  optional TensorTransport tensor_transport = 6;
}

message ReturnObject {
  // Object ID.
  bytes object_id = 1;
  // If set, indicates the data is in plasma instead of inline. This
  // means that data and metadata will be empty.
  bool in_plasma = 2;
  // Data of the object.
  bytes data = 3;
  // Metadata of the object.
  bytes metadata = 4;
  // ObjectIDs that were nested in data. This is only set for inlined objects.
  repeated ObjectReference nested_inlined_refs = 5;
  // Size of this object.
  int64 size = 6;
}

// Task spec of an actor creation task.
message ActorCreationTaskSpec {
  // ID of the actor that will be created by this task.
  bytes actor_id = 1;
  // The max number of times this actor should be restarted.
  // If this number is 0 the actor won't be restarted.
  // If this number is -1 the actor will be restarted indefinitely.
  int64 max_actor_restarts = 2;
  // The max number of times tasks submitted on this actor should be retried
  // if the actor fails and is restarted.
  // If this number is 0 the tasks won't be resubmitted.
  // If this number is -1 the tasks will be resubmitted indefinitely.
  int64 max_task_retries = 3;
  // The dynamic options used in the worker command when starting a worker process for
  // an actor creation task. If the list isn't empty, the options will be used to replace
  // the placeholder string `RAY_WORKER_DYNAMIC_OPTION_PLACEHOLDER` in the worker command.
  // Used by Java workers for JVM options.
  repeated string dynamic_worker_options = 4;
  // The max number of concurrent calls for default concurrency group of this actor.
  int32 max_concurrency = 5;
  // Whether the actor is persistent.
  bool is_detached = 6;
  // Globally-unique name of the actor. Should only be populated when is_detached is true.
  string name = 7;
  // The namespace of the actor. Should only be populated when is_detached is true.
  string ray_namespace = 8;
  // Whether the actor use async actor calls.
  bool is_asyncio = 9;
  // Field used for storing application-level extensions to the actor definition.
  string extension_data = 10;
  // Serialized bytes of the Handle to the actor that will be created by this task.
  bytes serialized_actor_handle = 11;
  // The concurrency groups of this actor.
  repeated ConcurrencyGroup concurrency_groups = 12;
  // Whether to enable out of order execution.
  bool allow_out_of_order_execution = 13;
  // The max number of pending actor calls.
  int32 max_pending_calls = 14;
}

// Task spec of an actor task.
message ActorTaskSpec {
  // Actor ID of the actor that this task is executed on.
  bytes actor_id = 2;
  // The dummy object ID of the actor creation task.
  bytes actor_creation_dummy_object_id = 4;
  // Number of tasks that have been submitted to this actor so far.
  uint64 sequence_number = 5;
}

// Represents a task, including task spec.
message Task {
  TaskSpec task_spec = 1;
}

// Represents a resource id.
message ResourceId {
  // The index of the resource (i.e., CPU #3).
  int64 index = 1;
  // The quantity of the resource assigned (i.e., 0.5 CPU).
  double quantity = 2;
}

// Represents a set of resource ids.
message ResourceMapEntry {
  // The name of the resource (i.e., "CPU").
  string name = 1;
  // The set of resource ids assigned.
  repeated ResourceId resource_ids = 2;
}

message ViewData {
  message Measure {
    // A short string that describes the tags for this measure, e.g.,
    // "Tag1:Value1,Tag2:Value2,Tag3:Value3"
    string tags = 1;
    // Int64 type value (if present).
    int64 int_value = 2;
    // Double type value (if present).
    double double_value = 3;
    // Distribution type value (if present).
    double distribution_min = 4;
    double distribution_mean = 5;
    double distribution_max = 6;
    double distribution_count = 7;
    repeated double distribution_bucket_boundaries = 8;
    repeated double distribution_bucket_counts = 9;
  }

  // The name of this Census view.
  string view_name = 1;
  // The list of measures recorded under this view.
  repeated Measure measures = 2;
}

// The current state of a task, in rough chronological order of transition.
// The typical order of states is as follows:
//
// Normal tasks go through scheduling (PENDING_* states) and when submitted
// to a worker begin running immediately:
//
//    PENDING_* -> SUBMITTED_TO_WORKER -> RUNNING_* -> FINISHED
//
// On the other hand, actor tasks are submitted to their actor's worker as soon
// as dependencies are available, and may still be waiting for arg download or
// earlier actor tasks to finish prior to running:
//
//    PENDING_* -> SUBMITTED_TO_WORKER -> PENDING_* -> RUNNING_* -> FINISHED
//
// The above is just a typical order. Due to failures or scheduler spillback,
// tasks may transition back to earlier states for scheduling.
enum TaskStatus {
  // We don't have a status for this task because we are not the owner or the
  // task metadata has already been deleted.
  NIL = 0;
  // The task is waiting for its dependencies to be created. For actor tasks, this
  // can also indicate Ray is waiting for the target actor to be created.
  PENDING_ARGS_AVAIL = 1;
  // All dependencies have been created and Ray is confirming a node / worker for the
  // task to be executed on. This step is part of Ray's distributed scheduling protocol.
  PENDING_NODE_ASSIGNMENT = 2;
  // The task has been tentatively assigned to a node, but Ray is waiting for enough
  // object store memory on the node to free up for downloading task dependencies.
  // This state is a sub-state of PENDING_NODE_ASSIGNMENT and used for metrics only.
  PENDING_OBJ_STORE_MEM_AVAIL = 3;
  // The task has been tentatively assigned to a node, and its dependencies are being
  // actively downloaded onto the node.
  // This state is a sub-state of PENDING_NODE_ASSIGNMENT and used for metrics only.
  PENDING_ARGS_FETCH = 4;
  // A node / worker for the task has been selected, and the task has been submitted
  // to the worker. It will be executed shortly. For actor tasks, execution may be
  // delayed to satisfy ordering constraints or argument fetching.
  SUBMITTED_TO_WORKER = 5;
  // The actor task is fetching arguments. This happens after the actor worker
  // receives the task and the actor task has object refs as arguments.
  PENDING_ACTOR_TASK_ARGS_FETCH = 6;
  // The actor task is waiting due to ordering or concurrency constraints.
  PENDING_ACTOR_TASK_ORDERING_OR_CONCURRENCY = 7;
  // The task is running on a worker.
  RUNNING = 8;
  // The task is running on a worker, but is blocked in a ray.get() call.
  // This state is a sub-state of RUNNING and used for metrics only.
  RUNNING_IN_RAY_GET = 9;
  // The task is running on a worker, but is blocked in a ray.wait() call.
  // This state is a sub-state of RUNNING and used for metrics only.
  RUNNING_IN_RAY_WAIT = 10;
  // The task has finished.
  FINISHED = 11;
  // The task has finished but failed with an Exception or system error.
  FAILED = 12;
}

// Debug info for a referenced object.
message ObjectRefInfo {
  // Object id that is referenced.
  bytes object_id = 1;
  // Language call site of the object reference (i.e., file and line number).
  string call_site = 2;
  // Size of the object if this core worker is the owner, otherwise -1.
  int64 object_size = 3;
  // Number of local references to the object.
  int64 local_ref_count = 4;
  // Number of references in submitted tasks.
  int64 submitted_task_ref_count = 5;
  // Object ids that contain this object.
  repeated bytes contained_in_owned = 6;
  // True if this object is pinned in memory by the current process.
  bool pinned_in_memory = 7;
  // Status of the task that creates this object.
  TaskStatus task_status = 8;
  // A count of the number of times this task has been attempted so far. 0
  // means this is the first execution.
  uint64 attempt_number = 9;
}

// Details about the allocation of a given resource. Some resources
// (e.g., GPUs) have individually allocatable units that are represented
// as "slots" here.
message ResourceAllocations {
  message ResourceSlot {
    int64 slot = 1;
    double allocation = 2;
  }
  repeated ResourceSlot resource_slots = 1;
}

// Debug info returned from the core worker.
message CoreWorkerStats {
  // Number of pending normal and actor tasks.
  int32 num_pending_tasks = 1;
  // Number of object refs in local scope.
  int32 num_object_refs_in_scope = 2;
  // IP address of the core worker.
  string ip_address = 3;
  // Port of the core worker.
  int64 port = 4;
  // Actor ID.
  bytes actor_id = 5;
  // A map from the resource name (e.g. "CPU") to its allocation.
  map<string, ResourceAllocations> used_resources = 6;
  // A string displayed on Dashboard.
  map<string, string> webui_display = 7;
  // Number of objects that are IN_PLASMA_ERROR in the local memory store.
  int32 num_in_plasma = 8;
  // Number of objects stored in local memory.
  int32 num_local_objects = 9;
  // Used local object store memory.
  int64 used_object_store_memory = 10;
  // Length of the task queue.
  int32 task_queue_length = 11;
  // Number of executed tasks.
  int32 num_executed_tasks = 12;
  // Local reference table.
  repeated ObjectRefInfo object_refs = 13;
  // Job ID.
  bytes job_id = 14;
  // Worker id of core worker.
  bytes worker_id = 15;
  // Language
  Language language = 16;
  // PID of the worker process.
  uint32 pid = 17;
  // The worker type.
  WorkerType worker_type = 18;
  // Length of the number of objects without truncation.
  int64 objects_total = 19;
  // Number of objects owned by the worker.
  int64 num_owned_objects = 20;
  // Number of actors owned by the worker.
  int64 num_owned_actors = 21;
  // Number of running tasks
  int64 num_running_tasks = 22;
}

// Resource usage reported by the node reporter.
message NodeResourceUsage {
  // Node resource usage in serialized json.
  // TODO: add schema for the subfields, e.g.
  // https://github.com/ray-project/ray/blob/e54d3117a40c20ca5441d38ffc72b908bc1b0609/dashboard/modules/reporter/reporter_agent.py#L330-L347
  string json = 1;
}

// Type of a worker exit.
enum WorkerExitType {
  // Worker exits due to system level failures (i.e. worker crash).
  SYSTEM_ERROR = 0;
  // System-level exit that is intended. E.g.,
  // Workers that are killed because they are idle for a long time.
  INTENDED_SYSTEM_EXIT = 1;
  // Worker exits because of user error.
  // E.g., exceptions from the actor initialization.
  USER_ERROR = 2;
  // Intended exit from users (e.g., users exit workers with exit code 0
  // or exit initiated by Ray API such as ray.kill).
  INTENDED_USER_EXIT = 3;
  // Worker exits due to node running out of memory.
  NODE_OUT_OF_MEMORY = 4;
}

///////////////////////////////////////////////////////////////////////////////
/* Please do not modify/remove/change the following enum to maintain
backwards compatibility in autoscaler. This is necessary to make sure we can
run autoscaler with any version of ray. For example, the K8s operator runs
autoscaler in a separate pod, if the user upgrades the ray version on the head
pod autoscaler can crash (if the newer version of ray modified the messages
below). */

// Type of placement group strategy.
enum PlacementStrategy {
  // Packs Bundles into as few nodes as possible.
  PACK = 0;
  // Places Bundles across distinct nodes or processes as even as possible.
  SPREAD = 1;
  // Packs Bundles within one node. The group is not allowed to span multiple nodes.
  STRICT_PACK = 2;
  // Places Bundles across distinct nodes.
  // The group is not allowed to deploy more than one bundle on a node.
  STRICT_SPREAD = 3;
}

// The type of operator to use for the label constraint.
enum LabelSelectorOperator {
  LABEL_OPERATOR_UNSPECIFIED = 0;
  // This is to support equality or in semantics.
  LABEL_OPERATOR_IN = 1;
  // This is to support not equal or not in semantics.
  LABEL_OPERATOR_NOT_IN = 2;
}

// A node label constraint with a key, one or a list of values and an operator.
message LabelSelectorConstraint {
  // The key of the label
  string label_key = 1;
  // The operator to use for the label constraint.
  LabelSelectorOperator operator = 2;
  // The values to check against.
  repeated string label_values = 3;
}

// A list of node label constraints to specify the label requirements in a
// resource request.
message LabelSelector {
  // The list of node label constraints with AND semantics.
  repeated LabelSelectorConstraint label_constraints = 1;
}

///////////////////////////////////////////////////////////////////////////////

// Info about a named actor.
message NamedActorInfo {
  string ray_namespace = 1;
  string name = 2;
}

message LineageReconstructionTask {
  string name = 1;
  TaskStatus status = 2;
  // If the task is a normal task,
  // this has the labels of the normal task.
  // If the task is an actor task,
  // this has the labels of the corresponding actor.
  map<string, string> labels = 3;
}<|MERGE_RESOLUTION|>--- conflicted
+++ resolved
@@ -596,14 +596,12 @@
   // format depends on the language. Only populated if environment variable
   // `RAY_record_task_actor_creation_sites` is set to `true`.
   optional string call_site = 42;
-<<<<<<< HEAD
-  optional int32 priority = 43;
-=======
   // The key-value label constraints of the node to schedule this task or actor on.
   map<string, string> label_selector = 43;
   // The tensor transport type for this task.
   TensorTransport tensor_transport = 44;
->>>>>>> 9a434c7c
+  // The priority of this task.
+  optional int32 priority = 45;
 }
 
 message TaskInfoEntry {
