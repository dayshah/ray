--- conflicted
+++ resolved
@@ -327,25 +327,6 @@
         continue;
       }
 
-<<<<<<< HEAD
-      const auto owner_worker_id = WorkerID::FromBinary(spec.CallerAddress().worker_id());
-      const auto owner_node_id = NodeID::FromBinary(spec.CallerAddress().raylet_id());
-
-      // If the owner has died since this task was queued, cancel the task by
-      // killing the worker (unless this task is for a detached actor).
-      if (!spec.IsDetachedActor() && !is_owner_alive_(owner_worker_id, owner_node_id)) {
-        RAY_LOG(WARNING) << "RayTask: " << task.GetTaskSpecification().TaskId()
-                         << "'s caller is no longer running. Cancelling task.";
-        if (!task.GetDependencies().empty()) {
-          task_dependency_manager_.RemoveTaskDependencies(task_id);
-        }
-        ReleaseTaskArgs(task_id);
-        work_it = dispatch_queue.erase(work_it);
-        continue;
-      }
-
-=======
->>>>>>> 4ba139ec
       // Check if the node is still schedulable. It may not be if dependency resolution
       // took a long time.
       auto allocated_instances = std::make_shared<TaskResourceInstances>();
