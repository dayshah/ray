--- conflicted
+++ resolved
@@ -343,12 +343,6 @@
 )
 
 ray_cc_library(
-<<<<<<< HEAD
-    name = "concurrent_flat_map",
-    hdrs = ["concurrent_flat_map.h"],
-    deps = [
-        ":mutex_protected",
-=======
     name = "scoped_dup2_wrapper",
     srcs = select({
         "@platforms//os:windows": ["scoped_dup2_wrapper_windows.cc"],
@@ -377,6 +371,13 @@
     hdrs = ["invoke_once_token.h"],
     deps = [
         ":logging",
->>>>>>> 6baecd0b
+    ],
+)
+
+ray_cc_library(
+    name = "concurrent_flat_map",
+    hdrs = ["concurrent_flat_map.h"],
+    deps = [
+        ":mutex_protected",
     ],
 )